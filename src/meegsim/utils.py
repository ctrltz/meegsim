--- conflicted
+++ resolved
@@ -1,23 +1,4 @@
-<<<<<<< HEAD
-import warnings
 import numpy as np
-
-
-def combine_sources_into_stc(sources, src, sfreq):
-    stc_combined = None
-    
-    for s in sources:
-        stc_source = s.to_stc(src, sfreq)
-        if stc_combined is None:
-            stc_combined = stc_source
-            continue
-
-        stc_combined = combine_stcs(stc_combined, stc_source)
-
-    return stc_combined    
-=======
-import numpy as np    
->>>>>>> 0899d73d
     
     
 def combine_stcs(stc1, stc2):
@@ -123,12 +104,8 @@
     if not np.isclose(np.mean(dt), dt[0]):
         raise ValueError("Time points are not uniformly spaced.")
 
-<<<<<<< HEAD
-# def src_vertno_to_vertices(src, src_idx, vertno):
-#     n_vertno = [len(s['vertno']) for s in src]
-#     offset = sum(n_vertno[:src_idx])
-#     index = np.where(src[src_idx]['vertno'] == vertno)[0][0]
-#     return [offset + index]
+    return 1 / dt[0]
+  
 
 def unpack_vertices(vertices_lists):
     """
@@ -156,7 +133,4 @@
     for index, vertices in enumerate(vertices_lists):
         for vertno in vertices:
             unpacked_vertices.append((index, vertno))
-    return unpacked_vertices
-=======
-    return 1 / dt[0]
->>>>>>> 0899d73d
+    return unpacked_vertices