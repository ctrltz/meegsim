--- conflicted
+++ resolved
@@ -69,12 +69,8 @@
 
 def normalize_variance(data):
     """
-<<<<<<< HEAD
-    Divide the time series by its standard deviation to normalize the variance.
-=======
     Divide the time series by their standard deviation to make their
     variance equal to 1.
->>>>>>> 8db9cabb
 
     Parameters
     ----------
