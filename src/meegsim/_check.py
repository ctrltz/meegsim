"""
This module contains all functions that check the provided input
for SourceSimulator:

 - location and waveform functions
 - SNR values
 - parameters for adjusting SNR
 - coupling parameters
 - source names
"""

import numpy as np

from functools import partial
import warnings

from .coupling import COUPLING_PARAMETERS
from .utils import logger


def check_callable(name, fun, *args, **kwargs):
    """
    Check whether the provided function can be run successfully.
    The function is always run with random_state set to 0 for consistency.

    Parameters
    ----------
    name: str
        The name of the function to describe the context in the error message.
    fun: callable
        The function to be checked.
    *args: tuple
        Positional arguments that need to be passed to the function.
    **kwargs: dict, optional
        Keyword arguments the need to be passed to the function.

    Returns
    -------
    result
        The result of the function if the call was successful.

    Raises
    ------
    Exception
        Any exception that occurs during the function call.
    """

    try:
        return fun(*args, **kwargs, random_state=0)
    except:
        logger.error(f'An error occurred when trying to call the '
                     f'provided {name} function')
        raise


def check_vertices_list_of_tuples(vertices):
    """
    Check that the provided vertices are a list of tuples corresponding
    to our format:

    [(src_idx, vertno), (src_idx, vertno), ...]

    Parameters
    ----------
    vertices
        The input to be checked.

    Raises
    ------
    ValueError
        If any violation of the format is detected.
    """

    if not isinstance(vertices, (list, tuple)):
        raise ValueError(f"Expected vertices to be a list or a tuple, "
                         f" got {type(vertices)}")
    
    for i, el in enumerate(vertices):
        if not isinstance(el, (list, tuple)):
            raise ValueError(f"Expected each element of the vertices list to "
                             f"be a list or a tuple, does not hold for "
                             f"element {el}")

        if len(el) != 2:
            raise ValueError(f"Expected each element of the vertices list to "
                             f"contain 2 values, does not hold for element {el}")


def check_vertices_in_src(vertices, src):
    """
    Checks that all vertices are present in the provided src.

    Parameters
    ----------
    vertices: list
        The vertices to be checked.
    src: mne.SourceSpaces
        The source space which should contain all vertices.

    Raises
    ------
    ValueError
        In case any vertex is not present in the provided src.
    """
    for i, v in enumerate(vertices):
        src_idx, vertno = v
        if src_idx >= len(src):
            raise ValueError(f"Vertex {v} belongs to the source space {src_idx}, "
                             f"which is not present in the provided src")
        
        if vertno not in src[src_idx]['vertno']:
            raise ValueError(f"Vertex {v} is not present in the provided src[{src_idx}]")


def check_location(location, location_params, src):
    """
    Check the user input for the location of sources.
    If location is a callable, it should not lead to an error.
    The result of the location function (if callable) or the location itself
    (if a list) should be a list of tuples (src_idx, vertno), and all locations
    should be present in the src.

    Parameters
    ----------
    location: np.array or callable
        The user input for the location.
    location_params: dict, optional
        Additional parameters to the location function, if needed.
    src: mne.SourceSpaces
        A source space that is used to validate the location function.
    
    Returns
    -------
    location: np.array or functools.partial
        Checked location list or function (partial object which does not 
        require additional arguments anymore).
    n_vertices: the number of vertices
        The number of vertices that are created.

    Raises
    ------
    ValueError
        If any violation of the expected format is detected.
    Exception
        If any exception occurs during the function call.
    """

    vertices = location
    if callable(location):
        location = partial(location, **location_params)
        vertices = check_callable('location', location, src)

    check_vertices_list_of_tuples(vertices)
    check_vertices_in_src(vertices, src)

    return location, len(vertices)


def check_waveform(waveform, waveform_params, n_sources):
    """
    Check the user input for the waveforms of source activity.
    If waveform is a callable, it should not lead to an error.
    The result of the waveform function (if callable) or the waveform itself
    (if an array) should have the number of rows equal to the number of sources.
    
    Parameters
    ----------
    waveform: array or callable
        User input for the waveform.
    waveform_params: dict, optional
        Additional arguments for the waveform function, if needed.
    n_sources: int
        Number of expected sources. This number should be derived based on the
        provided input for location.

    Returns
    -------
    waveform: np.array or functools.partial
        Checked waveform array or function (partial object which does not 
        require additional arguments anymore).

    Raises
    ------
    ValueError
        If any violation of the expected array shape is detected.
    Exception
        If any exception occurs during the function call.
    """

    data = waveform
    if callable(waveform):
        n_samples = 1000
        times = np.arange(n_samples) / n_samples
        waveform = partial(waveform, **waveform_params)
        data = check_callable('waveform', waveform, n_sources, times)
        
    if data.shape[0] != n_sources:
        raise ValueError(
            f"The number of sources in the provided array or in the result of"
            f"the provided function for source waveform does not match: "
            f"expected {n_sources}, got {data.shape[0]}"
        )
    
    if callable(waveform) and data.shape[1] != n_samples:
        raise ValueError(
            f"The number of samples in the result of the provided function"
            f"for source waveform does not match: expected {n_samples}, "
            f"got {data.shape[1]}"
        )
    
    return waveform


def check_names(names, n_sources, existing):
    """
    Check the user input for source names.
    The number of names should match the number of sources to be defined.
    In addition, all names should be unique and non-empty strings, 
    which don't start with auto and are not already in the structure.

    Parameters
    ----------
    names: list
        The list of names to be added
    n_sources: int
        The number of sources to be added.
    existing: list
        The list of names which are already assigned to other sources.

    Raises
    ------
    ValueError
        If any of the aforementioned checks fail.
    """
     
    # Check the number of the provided names
    if len(names) != n_sources:
        raise ValueError('The number of provided source names does not match '
                         'the number of defined sources')

    # All names should be non-empty strings
    for name in names:
        if not isinstance(name, str):
            actual_type = type(name).__name__
            raise ValueError(f"Expected all names to be strings, got {actual_type}: {name}")
        
        if not name:
            raise ValueError(f"All names should not be empty")
        
        if name.startswith('auto'):
            raise ValueError(f"Name {name} should not start with auto, this prefix "
                             f"is reserved for autogenerated names")
        
        if name in existing:
            raise ValueError(f"Name {name} is already taken by another source")
        
    # Check that all names are unique
    if len(names) != len(set(names)):
        raise ValueError('All names should be unique')


def check_snr(snr, n_sources):
    """
    Check the user input for SNR: it can either be None (no adjustment of SNR),
    a single float value that applies to all sources or an array of values
    with one for each source.

    Parameters
    ----------
    snr: None, float, or array
        The provided value(s) for SNR
    n_sources: int
        The number of sources.
    
    Raises
    ------
    ValueError
        If the provided SNR value(s) do not follow the format described above.
    """

    if snr is None:
        return None
    
    snr = np.ravel(np.array(snr))
    if snr.size != 1 and snr.size != n_sources:
        raise ValueError(
            f'Expected either one SNR value that applies to all sources or '
            f'one SNR value for each of the {n_sources} sources, got {snr.size}'
        )
    
    # Only positive values make sense, raise error if negative ones are provided
    if np.any(snr < 0):
        raise ValueError('Each SNR value should be positive')

    # Broadcast to all sources if a single value was provided
    if snr.size == 1:
        snr = np.tile(snr, (n_sources,))
    
    return snr


def check_snr_params(snr_params, snr):
    """
    Check the user input for SNR parameters: if the SNR is adjusted (i.e., not None),
    then fmin and fmax should be present in the dictionary to define a frequency band.

    Parameters
    ----------
    snr_params: dict
        The provided dictionary with parameters of the SNR adjustment.
    snr: None, float, or array
        The provided value for SNR
    
    Raises
    ------
    ValueError
        If the provided snr_params dictionary does not have the necessary parameters.
    """
    if snr is None:
        return snr_params
    
    if 'fmin' not in snr_params or 'fmax' not in snr_params:
        raise ValueError(
            'Frequency band limits are required for the adjustment of SNR. '
            'Please add fmin and fmax to the snr_params dictionary.'
        )
    
    if snr_params['fmin'] < 0 or snr_params['fmax'] < 0:
        raise ValueError('Frequency limits should be positive')
    
    return snr_params


<<<<<<< HEAD
def check_if_source_exists(name, existing):
    """
    Check if a source exists when trying to set the coupling.
    
    Parameters
    ----------
    name: str
        The name of the source to be checked.
    existing: list of str
        The name of all existing sources

    Raises
    ------
    ValueError
        If the provided source name is not in the list of existing ones.
    """
    if name not in existing:
        raise ValueError(f'Source {name} was not defined yet')


def check_coupling_params(method, coupling_params, coupling_edge):
    """
    Check whether all required coupling parameters were provided for the
    selected method.
    
    Parameters
    ----------
    method: str
        The name of the coupling method.
    coupling_params: dict
        The coupling parameters for the selected method.
    coupling_edge: tuple
        The coupling edge that the provided parameters apply to.
        It is only used to be more specific in the error message.

    Raises
    ------
    ValueError
        If the provided dictionary does not contain all required parameters.
    """
    for param in COUPLING_PARAMETERS[method]:
        if param not in coupling_params:
            raise ValueError(
                f'The {param} parameter is required for the {method} method '
                f'but was not defined for the {coupling_edge} coupling edge.'
            )


def check_coupling(coupling_edge, coupling_params, common_params, names, existing):
    """
    Check whether the provided coupling edge and parameters are valid.
    
    Parameters
    ----------
    coupling_edge: tuple
        The coupling edge (source, target) that the provided parameters apply to.
    coupling_params: dict
        The coupling parameters that were defined for this edge specifically.
    common_params: dict
        The coupling parameters that were defined for all edges.
    names: list of str
        The names of sources that exist in the simulation.
    existing: dict
        The coupling that already was added to the simulation

    Raises
    ------
    ValueError
        If source or target do not exist in the simulation.
        If the coupling edge was defined previously.
        If the coupling method or any of the required parameters for the method
        are not provided.
    """
    # Check that both source names already exist
    source, target = coupling_edge
    check_if_source_exists(source, names)
    check_if_source_exists(target, names)

    # Check that this coupling edge has not been already added
    if coupling_edge in existing:
        raise ValueError(
            f'The coupling edge {coupling_edge} already exists in the '
            f'simulation, and multiple definitions are not allowed.'
        )
    
    # Add common parameters to the edge-specific ones
    params = coupling_params.copy()
    params.update(common_params)

    # Check that the coupling method was defined
    if 'method' not in params:
        raise ValueError(f'Coupling method was not defined for the edge {coupling_edge}')
    
    # Check that all required coupling parameters were specified for the selected method
    method = params['method']
    check_coupling_params(method, params, coupling_edge)
    
    return params
=======
def check_coupling():
    # coupling_edge = list(coupling.keys())[0]
    # coupling_params = list(coupling.values())[0]
    # name1, name2 = coupling_edge[0]
    # if missing:
    #     raise ValueError(f"The configuration contains no sources with the following names: {', '.join(missing)}")
    # self.check_if_exist([name1, name2])
    pass


def check_extents(extents, n_sources):

    # check if extents is a list, otherwise make it a list
    if not isinstance(extents, list):
        extents = [extents]
    # if extent is single number, propagate it to all patch sources
    if len(extents) == 1:
        extents = extents * n_sources

    for extent in extents:
        if extent is not None:
            # Check if each extent is a number
            if not isinstance(extent, (int, float)):
                raise ValueError(f"Extent {extent} must be a number.")

            # Check if each extent is positive
            if extent <= 0:
                raise ValueError(f"Extent {extent} must be a positive number.")

            # Issue a warning if any extent exceeds 1000 mm
            if extent > 1000:
                warnings.warn(
                    f"The extent {extent} (radius in mm) is more than 1000 mm. "
                    "Are you sure that the patch is supposed to be that big?",
                    UserWarning)


    return extents
>>>>>>> 7dfbcdfa
<|MERGE_RESOLUTION|>--- conflicted
+++ resolved
@@ -331,7 +331,6 @@
     return snr_params
 
 
-<<<<<<< HEAD
 def check_if_source_exists(name, existing):
     """
     Check if a source exists when trying to set the coupling.
@@ -430,15 +429,6 @@
     check_coupling_params(method, params, coupling_edge)
     
     return params
-=======
-def check_coupling():
-    # coupling_edge = list(coupling.keys())[0]
-    # coupling_params = list(coupling.values())[0]
-    # name1, name2 = coupling_edge[0]
-    # if missing:
-    #     raise ValueError(f"The configuration contains no sources with the following names: {', '.join(missing)}")
-    # self.check_if_exist([name1, name2])
-    pass
 
 
 def check_extents(extents, n_sources):
@@ -468,5 +458,4 @@
                     UserWarning)
 
 
-    return extents
->>>>>>> 7dfbcdfa
+    return extents