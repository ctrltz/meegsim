"""
This module contains all functions that check the provided input
for SourceSimulator:

 - location and waveform functions
 - SNR values
 - parameters for adjusting SNR
 - coupling parameters
 - source names
"""

import numpy as np

from functools import partial
import warnings

from .utils import logger


def check_callable(name, fun, *args, **kwargs):
    """
    Check whether the provided function can be run successfully.
    The function is always run with random_state set to 0 for consistency.

    Parameters
    ----------
    name: str
        The name of the function to describe the context in the error message.
    fun: callable
        The function to be checked.
    *args: tuple
        Positional arguments that need to be passed to the function.
    **kwargs: dict, optional
        Keyword arguments the need to be passed to the function.

    Returns
    -------
    result
        The result of the function if the call was successful.

    Raises
    ------
    Exception
        Any exception that occurs during the function call.
    """

    try:
        return fun(*args, **kwargs, random_state=0)
    except:
        logger.error(f'An error occurred when trying to call the '
                     f'provided {name} function')
        raise


def check_vertices_list_of_tuples(vertices):
    """
    Check that the provided vertices are a list of tuples corresponding
    to our format:

    [(src_idx, vertno), (src_idx, vertno), ...]

    Parameters
    ----------
    vertices
        The input to be checked.

    Raises
    ------
    ValueError
        If any violation of the format is detected.
    """

    if not isinstance(vertices, (list, tuple)):
        raise ValueError(f"Expected vertices to be a list or a tuple, "
                         f" got {type(vertices)}")
    
    for i, el in enumerate(vertices):
        if not isinstance(el, (list, tuple)):
            raise ValueError(f"Expected each element of the vertices list to "
                             f"be a list or a tuple, does not hold for "
                             f"element {el}")

        if len(el) != 2:
            raise ValueError(f"Expected each element of the vertices list to "
                             f"contain 2 values, does not hold for element {el}")


def check_vertices_in_src(vertices, src):
    """
    Checks that all vertices are present in the provided src.

    Parameters
    ----------
    vertices: list
        The vertices to be checked.
    src: mne.SourceSpaces
        The source space which should contain all vertices.

    Raises
    ------
    ValueError
        In case any vertex is not present in the provided src.
    """
    for i, v in enumerate(vertices):
        src_idx, vertno = v
        if src_idx >= len(src):
            raise ValueError(f"Vertex {v} belongs to the source space {src_idx}, "
                             f"which is not present in the provided src")
        
        if vertno not in src[src_idx]['vertno']:
            raise ValueError(f"Vertex {v} is not present in the provided src[{src_idx}]")


def check_location(location, location_params, src):
    """
    Check the user input for the location of sources.
    If location is a callable, it should not lead to an error.
    The result of the location function (if callable) or the location itself
    (if a list) should be a list of tuples (src_idx, vertno), and all locations
    should be present in the src.

    Parameters
    ----------
    location: np.array or callable
        The user input for the location.
    location_params: dict, optional
        Additional parameters to the location function, if needed.
    src: mne.SourceSpaces
        A source space that is used to validate the location function.
    
    Returns
    -------
    location: np.array or functools.partial
        Checked location list or function (partial object which does not 
        require additional arguments anymore).
    n_vertices: the number of vertices
        The number of vertices that are created.

    Raises
    ------
    ValueError
        If any violation of the expected format is detected.
    Exception
        If any exception occurs during the function call.
    """

    vertices = location
    if callable(location):
        location = partial(location, **location_params)
        vertices = check_callable('location', location, src)

    check_vertices_list_of_tuples(vertices)
    check_vertices_in_src(vertices, src)

    return location, len(vertices)


def check_waveform(waveform, waveform_params, n_sources):
    """
    Check the user input for the waveforms of source activity.
    If waveform is a callable, it should not lead to an error.
    The result of the waveform function (if callable) or the waveform itself
    (if an array) should have the number of rows equal to the number of sources.
    
    Parameters
    ----------
    waveform: array or callable
        User input for the waveform.
    waveform_params: dict, optional
        Additional arguments for the waveform function, if needed.
    n_sources: int
        Number of expected sources. This number should be derived based on the
        provided input for location.

    Returns
    -------
    waveform: np.array or functools.partial
        Checked waveform array or function (partial object which does not 
        require additional arguments anymore).

    Raises
    ------
    ValueError
        If any violation of the expected array shape is detected.
    Exception
        If any exception occurs during the function call.
    """

    data = waveform
    if callable(waveform):
        n_samples = 1000
        times = np.arange(n_samples) / n_samples
        waveform = partial(waveform, **waveform_params)
        data = check_callable('waveform', waveform, n_sources, times)
        
    if data.shape[0] != n_sources:
        raise ValueError(
            f"The number of sources in the provided array or in the result of"
            f"the provided function for source waveform does not match: "
            f"expected {n_sources}, got {data.shape[0]}"
        )
    
    if callable(waveform) and data.shape[1] != n_samples:
        raise ValueError(
            f"The number of samples in the result of the provided function"
            f"for source waveform does not match: expected {n_samples}, "
            f"got {data.shape[1]}"
        )
    
    return waveform


def check_names(names, n_sources, existing):
    """
    Check the user input for source names.
    The number of names should match the number of sources to be defined.
    In addition, all names should be unique and non-empty strings, 
    which don't start with auto and are not already in the structure.

    Parameters
    ----------
    names: list
        The list of names to be added
    n_sources: int
        The number of sources to be added.
    existing: list
        The list of names which are already assigned to other sources.

    Raises
    ------
    ValueError
        If any of the aforementioned checks fail.
    """
     
    # Check the number of the provided names
    if len(names) != n_sources:
        raise ValueError('The number of provided source names does not match '
                         'the number of defined sources')

    # All names should be non-empty strings
    for name in names:
        if not isinstance(name, str):
            actual_type = type(name).__name__
            raise ValueError(f"Expected all names to be strings, got {actual_type}: {name}")
        
        if not name:
            raise ValueError(f"All names should not be empty")
        
        if name.startswith('auto'):
            raise ValueError(f"Name {name} should not start with auto, this prefix "
                             f"is reserved for autogenerated names")
        
        if name in existing:
            raise ValueError(f"Name {name} is already taken by another source")
        
    # Check that all names are unique
    if len(names) != len(set(names)):
        raise ValueError('All names should be unique')


<<<<<<< HEAD
def check_snr(snr, n_vertices):
    if snr is not None:
        raise NotImplementedError('Adjustment of SNR is not supported yet')
        # TODO: check that the number of SNR values matches the number of vertices
        # or it is a single SNR value that can be applied to all vertices

=======
def check_snr(snr, n_sources):
    """
    Check the user input for SNR: it can either be None (no adjustment of SNR),
    a single float value that applies to all sources or an array of values
    with one for each source.

    Parameters
    ----------
    snr: None, float, or array
        The provided value(s) for SNR
    n_sources: int
        The number of sources.
    
    Raises
    ------
    ValueError
        If the provided SNR value(s) do not follow the format described above.
    """

    if snr is None:
        return None
    
    snr = np.ravel(np.array(snr))
    if snr.size != 1 and snr.size != n_sources:
        raise ValueError(
            f'Expected either one SNR value that applies to all sources or '
            f'one SNR value for each of the {n_sources} sources, got {snr.size}'
        )
    
    # Only positive values make sense, raise error if negative ones are provided
    if np.any(snr < 0):
        raise ValueError('Each SNR value should be positive')

    # Broadcast to all sources if a single value was provided
    if snr.size == 1:
        snr = np.tile(snr, (n_sources,))
    
>>>>>>> 2a534cac
    return snr


def check_snr_params(snr_params, snr):
    """
    Check the user input for SNR parameters: if the SNR is adjusted (i.e., not None),
    then fmin and fmax should be present in the dictionary to define a frequency band.

    Parameters
    ----------
    snr_params: dict
        The provided dictionary with parameters of the SNR adjustment.
    snr: None, float, or array
        The provided value for SNR
    
    Raises
    ------
    ValueError
        If the provided snr_params dictionary does not have the necessary parameters.
    """
    if snr is None:
        return snr_params
    
    if 'fmin' not in snr_params or 'fmax' not in snr_params:
        raise ValueError(
            'Frequency band limits are required for the adjustment of SNR. '
            'Please add fmin and fmax to the snr_params dictionary.'
        )
    
    if snr_params['fmin'] < 0 or snr_params['fmax'] < 0:
        raise ValueError('Frequency limits should be positive')
    
    return snr_params


def check_coupling():
    # coupling_edge = list(coupling.keys())[0]
    # coupling_params = list(coupling.values())[0]
    # name1, name2 = coupling_edge[0]
    # if missing:
    #     raise ValueError(f"The configuration contains no sources with the following names: {', '.join(missing)}")
    # self.check_if_exist([name1, name2])
    pass


def check_extents(extents, n_sources):

    # check if extents is a list, otherwise make it a list
    if not isinstance(extents, list):
        extents = [extents]
    # if extent is single number, propagate it to all patch sources
    if len(extents) == 1:
        extents = extents * n_sources

    for extent in extents:
        if extent is not None:
            # Check if each extent is a number
            if not isinstance(extent, (int, float)):
                raise ValueError(f"Extent {extent} must be a number.")

            # Check if each extent is positive
            if extent <= 0:
                raise ValueError(f"Extent {extent} must be a positive number.")

            # Issue a warning if any extent exceeds 1000 mm
            if extent > 1000:
                warnings.warn(
                    f"The extent {extent} (radius in mm) is more than 1000 mm. "
                    "Are you sure that the patch is supposed to be that big?",
                    UserWarning)


    return extents<|MERGE_RESOLUTION|>--- conflicted
+++ resolved
@@ -258,14 +258,6 @@
         raise ValueError('All names should be unique')
 
 
-<<<<<<< HEAD
-def check_snr(snr, n_vertices):
-    if snr is not None:
-        raise NotImplementedError('Adjustment of SNR is not supported yet')
-        # TODO: check that the number of SNR values matches the number of vertices
-        # or it is a single SNR value that can be applied to all vertices
-
-=======
 def check_snr(snr, n_sources):
     """
     Check the user input for SNR: it can either be None (no adjustment of SNR),
@@ -303,7 +295,6 @@
     if snr.size == 1:
         snr = np.tile(snr, (n_sources,))
     
->>>>>>> 2a534cac
     return snr
 
 
