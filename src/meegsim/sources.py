--- conflicted
+++ resolved
@@ -23,11 +23,7 @@
 
     kind = "base"
 
-<<<<<<< HEAD
-    def __init__(self, waveform, std=1):
-=======
     def __init__(self, waveform, std=1.0):
->>>>>>> 8db9cabb
         # Current constraint: one source corresponds to one waveform
         # Point source: the waveform is present in one vertex
         # Patch source: the waveform is mixed with noise in several vertices
@@ -137,11 +133,7 @@
 
     kind = "point"
 
-<<<<<<< HEAD
-    def __init__(self, name, src_idx, vertno, waveform, std=1, hemi=None):
-=======
     def __init__(self, name, src_idx, vertno, waveform, std=1.0, hemi=None):
->>>>>>> 8db9cabb
         super().__init__(waveform, std)
 
         self.name = name
@@ -194,13 +186,9 @@
 
         # Create point sources and save them as a group
         sources = []
-<<<<<<< HEAD
         for (src_idx, vertno), waveform, std, name in zip(
             vertices, data, stds, names, strict=True
         ):
-=======
-        for (src_idx, vertno), waveform, std, name in zip(vertices, data, stds, names):
->>>>>>> 8db9cabb
             hemi = _extract_hemi(src[src_idx])
             sources.append(
                 cls(
@@ -235,11 +223,7 @@
 
     kind = "patch"
 
-<<<<<<< HEAD
-    def __init__(self, name, src_idx, vertno, waveform, std=1, hemi=None):
-=======
     def __init__(self, name, src_idx, vertno, waveform, std=1.0, hemi=None):
->>>>>>> 8db9cabb
         super().__init__(waveform, std)
 
         self.name = name
@@ -333,11 +317,7 @@
         # Create patch sources and save them as a group
         sources = []
         for (src_idx, _), patch_vertno, waveform, std, name in zip(
-<<<<<<< HEAD
             vertices, patch_vertices, data, patch_stds, names, strict=True
-=======
-            vertices, patch_vertices, data, stds, names
->>>>>>> 8db9cabb
         ):
             hemi = _extract_hemi(src[src_idx])
             sources.append(
