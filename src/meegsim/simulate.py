import networkx as nx

from ._check import check_coupling, check_option, check_numeric_array, check_snr_params
from .configuration import SourceConfiguration
from .coupling_graph import _set_coupling
from .source_groups import PointSourceGroup, PatchSourceGroup
from .snr import _adjust_snr_local, _adjust_snr_global
from .waveform import one_over_f_noise


class SourceSimulator:
    """
    This class can be used to create configurations of sources
    of activity (e.g., narrowband oscillation or 1/f noise).

    Attributes
    ----------
    src : mne.SourceSpaces
        The source space that contains all candidate source locations.
    snr_mode : {'global', 'local'}
        The desired mode for the adjustment of the signal-to-noise ratio (SNR).

        .. note::

          * If ``'global'`` (default), the total power of **all** point/patch sources is
            adjusted relative to the total power of **all** noise sources. The target
            value of SNR should be provided in the ``snr_global`` argument of
            :meth:`~meegsim.simulate.SourceSimulator.simulate`. The spatial distribution
            of source activity can be controlled using the ``std`` argument when adding
            sources.

          * If ``'local'``, the power of **each** point/patch source is adjusted relative
            to the total power of **all** noise sources. The target value(s) of SNR
            should be provided in the ``snr`` argument when adding sources to the
            simulation via either
            :meth:`~meegsim.simulate.SourceSimulator.add_point_sources` or
            :meth:`~meegsim.simulate.SourceSimulator.add_patch_sources`
    base_std : float, optional
        The source activity is scaled by the base standard deviation before
        projecting to sensor space. By default, it is equal to :math:`10^{-9}`,
        corresponding to the dipolar moment of 1 nAm.
    """

    def __init__(self, src, snr_mode="global", base_std=1e-9):
        self.src = src
        self.base_std = base_std

        # Store groups of sources that were defined with one command
        # Store 'signal' and 'noise' separately to ease the calculation of SNR
        self._source_groups = []
        self._noise_groups = []

        # Keep track of all added sources to check name conflicts
        self._sources = []

        # Store all coupling edges in a graph
        self._coupling_graph = nx.Graph()

        # Keep track whether SNR of any source should be adjusted
        # If yes, then a forward model is required for simulation
        self.is_local_snr_adjusted = False

        # Global adjustment of SNR: combined signal vs. combined noise
        # Local adjustment of SNR: each signal separately vs. combined noise
        self.snr_mode = check_option("snr_mode", snr_mode, ["global", "local"])

    def add_point_sources(
        self,
        location,
        waveform,
        snr=None,
        std=1.0,
        location_params=dict(),
        waveform_params=dict(),
        snr_params=dict(),
        names=None,
    ):
        """
        Add point sources to the simulation.

        Parameters
        ----------
        location : list or callable
            Locations of sources can be either specified directly as a list of tuples
            (index of the src, vertno) or as a function that returns such a list.
            In the first case, source locations will be the same for every configuration.
            In the second case, configurations might differ (e.g., if the function
            returns a random location).
        waveform : array or callable
            Waveforms of source activity provided either directly in an array (fixed
            for every configuration) or as a function that generates the waveforms
            (but differ between configurations if the generation is random).
        snr : None, float, or array, optional
            SNR values for the defined sources, only used if ``snr_mode`` is set to
            ``'local'``. Can be None (no adjustment of SNR), a single value
            that is used for all sources or an array with one SNR
            value per source.
        std : float or array, optional
            Desired standard deviation of the source activity, provided either as a
<<<<<<< HEAD
            single value that applied to all sources or an array with one value per
            source. This parameter can be used in combination with the global SNR
            mode to set an arbitrary spatial distribution of source activity.
            By default, 1 is used so the variance of all sources is the same.
            If the value local SNR is specified, this parameter will effectively
=======
            single value that applies to all sources or as an array with one value per
            source. This parameter can be used in combination with the global SNR
            mode to set an arbitrary spatial distribution of source activity.
            By default, 1 is used so the variance of all sources is the same.
            If the value of local SNR is specified, this parameter will effectively
>>>>>>> 8db9cabb
            be ignored.
        location_params : dict, optional
            Keyword arguments that will be passed to ``location``
            if a function is provided.
        waveform_params : dict, optional
            Keyword arguments that will be passed to ``waveform``
            if a function is provided.
        snr_params : dict, optional
            Additional parameters required for the adjustment of SNR.
            Specify ``fmin`` and ``fmax`` here to define the frequency band which
            should used for calculating the SNR.
        names : list, optional
            A list of names for each source. If not specified, the names will be
            autogenerated using the format 'auto-sgN-sM', where N is the index
            of the source group, and M is the index of the source in the group.

        Returns
        -------
        names : list
            A list of (provided or autogenerated) names for each source.
        """

        next_group_idx = len(self._source_groups)
        point_sg = PointSourceGroup.create(
            self.src,
            location,
            waveform,
            snr=snr,
            std=std,
            location_params=location_params,
            waveform_params=waveform_params,
            snr_params=snr_params,
            names=names,
            group=f"sg{next_group_idx}",
            existing=self._sources,
        )

        # Store the source group and source names
        self._source_groups.append(point_sg)
        self._sources.extend(point_sg.names)

        # Check if SNR should be adjusted
        if point_sg.snr is not None and self.snr_mode == "local":
            self.is_local_snr_adjusted = True

        # Return the names of newly added sources
        return point_sg.names

    def add_patch_sources(
        self,
        location,
        waveform,
        snr=None,
        std=1.0,
        location_params=dict(),
        waveform_params=dict(),
        snr_params=dict(),
        extents=None,
        names=None,
    ):
        """
        Add patch sources to the simulation.

        Parameters
        ----------
        location : list or callable
            Locations of sources can be either specified directly as a list of tuples
            (index of the src, vertno) or as a function that returns such a list.
            In the first case, source locations will be the same for every configuration.
            In the second case, configurations might differ (e.g., if the function
            returns a random location).

            Depending on the value of the ``extents`` argument, locations are
            interpreted either as set of vertices belonging to the patch (default)
            or centers of patches.
        waveform : array or callable
            Waveforms of source activity provided either directly in an array (fixed
            for every configuration) or as a function that generates the waveforms
            (might differ between configurations if the generation is random).
            For each vertex in the patch, the same waveform is currently used.
        snr : None (default), float, or array
            SNR values for the defined sources, only used if ``snr_mode`` is set to
            ``'local'``. Can be None (no adjustment of SNR, default),
            a single value that is used for all sources or an array
            with one SNR value per source.
        std : float or array, optional
            Desired standard deviation of the source activity, provided either as a
<<<<<<< HEAD
            single value that applied to all sources or an array with one value per
            source. This parameter can be used in combination with the global SNR
            mode to set an arbitrary spatial distribution of source activity.
            By default, 1 is used so the variance of all sources is the same.
            If the value local SNR is specified, this parameter will effectively
=======
            single value that applies to all sources or as an array with one value per
            source. This parameter can be used in combination with the global SNR
            mode to set an arbitrary spatial distribution of source activity.
            By default, 1 is used so the variance of all sources is the same.
            If the value of local SNR is specified, this parameter will effectively
>>>>>>> 8db9cabb
            be ignored.
        location_params : dict, optional
            Keyword arguments that will be passed to ``location`` if a
            function is provided.
        waveform_params : dict, optional
            Keyword arguments that will be passed to ``waveform`` if a
            function is provided.
        snr_params : dict, optional
            Additional parameters required for the adjustment of SNR.
            Specify ``fmin`` and ``fmax`` here to define the frequency band which
            should used for calculating the SNR.
        extents : None (default), float, or list
            Extents (radius, in mm) of each patch. If None (default), location must
            contain all vertices belonging to the patch(es). If specified, patch are
            grown (using :func:`mne.grow_labels`) from vertices specified in
            location according to the provided values of extent. If a single number
            is provided, all patch sources have the same extent.
        names : list, optional
            A list of names for each source. If not specified, the names will be
            autogenerated using the format 'auto-sgN-sM', where N is the index
            of the source group, and M is the index of the source in the group.

        Returns
        -------
        names : list
            A list of (provided or autogenerated) names for each source
        """

        next_group_idx = len(self._source_groups)
        patch_sg = PatchSourceGroup.create(
            self.src,
            location,
            waveform,
            snr=snr,
            std=std,
            location_params=location_params,
            waveform_params=waveform_params,
            extents=extents,
            snr_params=snr_params,
            names=names,
            group=f"sg{next_group_idx}",
            existing=self._sources,
        )

        # Store the source group and source names
        self._source_groups.append(patch_sg)
        self._sources.extend(patch_sg.names)

        # Check if SNR should be adjusted
        if patch_sg.snr is not None and self.snr_mode == "local":
            self.is_local_snr_adjusted = True

        # Return the names of newly added sources
        return patch_sg.names

    def add_noise_sources(
        self,
        location,
        waveform=one_over_f_noise,
        std=1.0,
        location_params=dict(),
        waveform_params=dict(),
    ):
        """
        Add noise sources to the simulation. If an adjustment of SNR is needed at
        some point, these sources will be considered as noise.

        Parameters
        ----------
        location : list or callable
            Locations of sources can be either specified directly as a list of tuples
            (index of the src, vertno) or as a function that returns such a list.
            In the first case, source locations will be the same for every configuration.
            In the second case, configurations might differ (e.g., if the function
            returns a random location).
        waveform : array or callable
            Waveform provided either directly as an array or as a function.
            By default, 1/f noise with the slope of 1 is used for all noise sources.
        std : float or array, optional
            Desired standard deviation of the source activity, provided either as a
<<<<<<< HEAD
            single value that applied to all sources or an array with one value per
=======
            single value that applies to all sources or as an array with one value per
>>>>>>> 8db9cabb
            source. By default, 1 is used so the variance of all noise sources is
            the same.
        location_params : dict, optional
            Keyword arguments that will be passed to ``location`` if a
            function is provided.
        waveform_params : dict, optional
            Keyword arguments that will be passed to ``waveform`` if a
            function is provided.

        Returns
        -------
        names : list
            Autogenerated names for the noise sources. The format is 'auto-ngN-sM',
            where N is the index of the noise source group, and M is the index
            of the source in the group.

        Notes
        -----
        Noise patches are currently not supported.
        """

        next_group_idx = len(self._noise_groups)
        noise_sg = PointSourceGroup.create(
            self.src,
            location,
            waveform,
            snr=None,
            std=std,
            location_params=location_params,
            waveform_params=waveform_params,
            snr_params=dict(),
            names=None,
            group=f"ng{next_group_idx}",
            existing=self._sources,
        )

        # Store the new source group and source names
        self._noise_groups.append(noise_sg)
        self._sources.extend(noise_sg.names)

        # Return the names of newly added sources
        return noise_sg.names

    def set_coupling(self, coupling, **common_params):
        """
        Set coupling between sources that were added to the simulator.

        Parameters
        ----------
        coupling : tuple or dict
            Provide a tuple ``(u, v)`` to define one pair of coupled sources
            or a dictionary to define multiple coupling edges at once. ``u`` and
            ``v`` are the names of sources that should be coupled. Both
            sources should be added to the simulation prior to setting the coupling.

            If used, the dictionary should contain tuples ``(u, v)`` as keys,
            while the values should be dictionaries with keyword arguments
            of the coupling method. Use this dictionary to define coupling
            parameters that are specific for a given edge. Such definitions will
            also override the common parameters (described below).
        **common_params : dict, optional
            Additional coupling parameters that apply to each edge defined in the
            coupling dictionary or the single edge if a tuple was provided.

        Notes
        -----
        For the information on required coupling parameters, please refer to the
        :doc:`documentation </api/coupling>` of the corresponding coupling method(s).

        Examples
        --------
        Adding a single connectivity edge:

        >>> from meegsim.coupling import ppc_von_mises
        ...
        ... sim.set_coupling(('s1', 's2'), method=ppc_von_mises,
        ...                  kappa=1, phase_lag=0, fmin=8, fmax=12)

        Adding multiple connectivity edges at once:

        >>> from meegsim.coupling import ppc_von_mises
        ...
        ... sim.set_coupling(coupling={
        ...     ('s1', 's2'): dict(kappa=1, phase_lag=np.pi/3, fmin=10),
        ...     ('s2', 's3'): dict(kappa=0.5, phase_lag=-np.pi/6)
        ... }, method=ppc_von_mises, fmin=8, fmax=12)

        In the example above, ``method`` and ``fmax`` values apply to both
        coupling edges, while ``kappa`` and ``phase_lag`` are edge-specific.
        ``fmin`` is defined as a common parameter but also has a different
        value for the edge ``('s1', 's2')``. Therefore, it will be set to `6`
        for the edge ``('s1', 's2')`` and to `8` for the edge ``('s2', 's3')``.
        """

        # Convert tuple to a dictionary with empty coupling params
        if isinstance(coupling, tuple):
            coupling = {coupling: dict()}

        for coupling_edge, coupling_params in coupling.items():
            params = check_coupling(
                coupling_edge,
                coupling_params,
                common_params,
                self._sources,
                self._coupling_graph,
            )

            # Add the coupling edge
            source, target = coupling_edge
            self._coupling_graph.add_edge(source, target, **params)

    def simulate(
        self,
        sfreq,
        duration,
        fwd=None,
        snr_global=None,
        snr_params=dict(),
        random_state=None,
    ):
        """
        Simulate a configuration of defined sources.

        Parameters
        ----------
        sfreq : float
            The sampling frequency of the simulated data, in Hz.
        duration : float
            Duration of the simulated data, in seconds.
        fwd : mne.Forward, optional
            The forward model, only to be used for the adjustment of SNR.
            If no adjustment is performed, the forward model is not required.
        snr_global : float or None, optional
            The value of global SNR, only used if the ``snr_mode`` is set to
            ``'global'``. If None (default), no adjustment of global SNR is performed.
        snr_params : dict, optional
            Additional parameters required for the adjustment of global SNR.
            Specify ``fmin`` and ``fmax`` here to define the frequency band which
            should used for calculating the SNR.
        random_state : int or None, optional
            The random state can be provided to obtain reproducible configurations.
            If None (default), the simulated data will differ between function calls.

        Returns
        -------
        sc : SourceConfiguration
            The source configuration, which contains the defined sources and
            their corresponding waveforms.
        """

        if not (self._source_groups or self._noise_groups):
            raise ValueError("No sources were added to the configuration.")

        # We expect None or one value that applies to all sources
        snr_global = check_numeric_array(
            "global SNR", snr_global, n_sources=1, bounds=(0, None), allow_none=True
        )
        snr_params = check_snr_params(snr_params, snr_global)

        is_global_snr_adjusted = self.snr_mode == "global" and snr_global is not None
        is_local_snr_adjusted = self.snr_mode == "local" and self.is_local_snr_adjusted
        if (is_global_snr_adjusted or is_local_snr_adjusted) and fwd is None:
            raise ValueError("A forward model is required for the adjustment of SNR.")

        # Initialize the SourceConfiguration
        sc = SourceConfiguration(self.src, sfreq, duration, random_state=random_state)

        # Simulate signal and noise
        sources, noise_sources = _simulate(
            source_groups=self._source_groups,
            noise_groups=self._noise_groups,
            coupling_graph=self._coupling_graph,
            snr_mode=self.snr_mode,
            snr_global=snr_global,
            snr_params=snr_params,
            is_local_snr_adjusted=self.is_local_snr_adjusted,
            src=self.src,
            times=sc.times,
            fwd=fwd,
            base_std=self.base_std,
            random_state=random_state,
        )

        # Add the sources to the simulated configuration
        sc._sources = sources
        sc._noise_sources = noise_sources

        return sc


def _simulate(
    source_groups,
    noise_groups,
    coupling_graph,
    snr_mode,
    snr_global,
    snr_params,
    is_local_snr_adjusted,
    src,
    times,
    fwd,
    base_std,
    random_state=None,
):
    """
    This function describes the simulation workflow.
    """

    # Simulate all sources independently first (no coupling yet)
    noise_sources = []
    for ng in noise_groups:
        noise_sources.extend(ng.simulate(src, times, random_state=random_state))
    noise_sources = {s.name: s for s in noise_sources}

    sources = []
    for sg in source_groups:
        sources.extend(sg.simulate(src, times, random_state=random_state))
    sources = {s.name: s for s in sources}

    # Setup the desired coupling patterns
    # The time courses are changed for some of the sources in the process
    if coupling_graph.number_of_edges() > 0:
        _set_coupling(sources, coupling_graph, times, random_state=random_state)

    # Set the standard deviation of all sources w.r.t. base std
    # NOTE: this should also be helpful to get less warnings about unreasonably
<<<<<<< HEAD
    # high values from apply_forward_raw
=======
    # high values of source activity from apply_forward_raw
>>>>>>> 8db9cabb
    for s in sources.values():
        s.waveform *= base_std * s.std
    for s in noise_sources.values():
        s.waveform *= base_std * s.std

    # Adjust the SNR if needed
    if snr_mode == "global" and snr_global is not None:
        tstep = times[1] - times[0]
        _adjust_snr_global(
            src, fwd, snr_global, snr_params, tstep, sources, noise_sources
        )
    elif is_local_snr_adjusted:
        tstep = times[1] - times[0]
        _adjust_snr_local(src, fwd, tstep, sources, source_groups, noise_sources)

    return sources, noise_sources<|MERGE_RESOLUTION|>--- conflicted
+++ resolved
@@ -97,19 +97,11 @@
             value per source.
         std : float or array, optional
             Desired standard deviation of the source activity, provided either as a
-<<<<<<< HEAD
-            single value that applied to all sources or an array with one value per
-            source. This parameter can be used in combination with the global SNR
-            mode to set an arbitrary spatial distribution of source activity.
-            By default, 1 is used so the variance of all sources is the same.
-            If the value local SNR is specified, this parameter will effectively
-=======
             single value that applies to all sources or as an array with one value per
             source. This parameter can be used in combination with the global SNR
             mode to set an arbitrary spatial distribution of source activity.
             By default, 1 is used so the variance of all sources is the same.
             If the value of local SNR is specified, this parameter will effectively
->>>>>>> 8db9cabb
             be ignored.
         location_params : dict, optional
             Keyword arguments that will be passed to ``location``
@@ -197,19 +189,11 @@
             with one SNR value per source.
         std : float or array, optional
             Desired standard deviation of the source activity, provided either as a
-<<<<<<< HEAD
-            single value that applied to all sources or an array with one value per
-            source. This parameter can be used in combination with the global SNR
-            mode to set an arbitrary spatial distribution of source activity.
-            By default, 1 is used so the variance of all sources is the same.
-            If the value local SNR is specified, this parameter will effectively
-=======
             single value that applies to all sources or as an array with one value per
             source. This parameter can be used in combination with the global SNR
             mode to set an arbitrary spatial distribution of source activity.
             By default, 1 is used so the variance of all sources is the same.
             If the value of local SNR is specified, this parameter will effectively
->>>>>>> 8db9cabb
             be ignored.
         location_params : dict, optional
             Keyword arguments that will be passed to ``location`` if a
@@ -290,11 +274,7 @@
             By default, 1/f noise with the slope of 1 is used for all noise sources.
         std : float or array, optional
             Desired standard deviation of the source activity, provided either as a
-<<<<<<< HEAD
-            single value that applied to all sources or an array with one value per
-=======
             single value that applies to all sources or as an array with one value per
->>>>>>> 8db9cabb
             source. By default, 1 is used so the variance of all noise sources is
             the same.
         location_params : dict, optional
@@ -521,11 +501,7 @@
 
     # Set the standard deviation of all sources w.r.t. base std
     # NOTE: this should also be helpful to get less warnings about unreasonably
-<<<<<<< HEAD
-    # high values from apply_forward_raw
-=======
     # high values of source activity from apply_forward_raw
->>>>>>> 8db9cabb
     for s in sources.values():
         s.waveform *= base_std * s.std
     for s in noise_sources.values():
