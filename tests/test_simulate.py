import meegsim
import networkx as nx
import numpy as np
import pytest

from mock import patch, Mock

from meegsim.simulate import SourceSimulator, _simulate
from meegsim.source_groups import PointSourceGroup

from utils.mocks import MockPointSource
from utils.prepare import prepare_source_space, prepare_forward


def test_sourcesimulator_add_point_sources():
    src = prepare_source_space(
        types=['surf', 'surf'],
        vertices=[[0, 1], [0, 1]]
    )
    sim = SourceSimulator(src)

    # Add one group with auto-generated names
    sim.add_point_sources(
        [(0, 0), (0, 1), (1, 0), (1, 1)],
        np.ones((4, 100))
    )

    assert len(sim._source_groups) == 1, \
        f"Expected one source group to be created, got {len(sim._source_groups)}"
    assert len(sim._noise_groups) == 0, \
        f"Expected no noise groups to be created, got {len(sim._noise_groups)}"
    assert len(sim._sources) == 4, \
        f"Expected four sources to be created, got {len(sim._sources)}"
    
    # Add one group with custom names
    custom_names = ['s1', 's2', 's3', 's4']
    sim.add_point_sources(
        [(0, 0), (0, 1), (1, 0), (1, 1)],
        np.ones((4, 100)),
        names=custom_names
    )

    assert len(sim._source_groups) == 2, \
        f"Expected two source groups to be created, got {len(sim._source_groups)}"
    assert len(sim._noise_groups) == 0, \
        f"Expected no noise groups to be created, got {len(sim._noise_groups)}"
    assert len(sim._sources) == 8, \
        f"Expected eight sources to be created, got {len(sim._sources)}"
    assert all([name in sim._sources for name in custom_names]), \
        f"Provided source names were not used properly"
    
    # Add one group with already existing names
    with pytest.raises(ValueError):
        sim.add_point_sources(
            [(0, 0), (1, 1)],
            np.ones((2, 100)),
            names=['s1', 's4']
        )


def test_sourcesimulator_add_noise_sources():
    src = prepare_source_space(
        types=['surf', 'surf'],
        vertices=[[0, 1], [0, 1]]
    )
    sim = SourceSimulator(src)

    # Add one group (names are always auto-generated)
    sim.add_noise_sources(
        [(0, 0), (0, 1), (1, 0), (1, 1)],
        np.ones((4, 100))
    )

    assert len(sim._noise_groups) == 1, \
        f"Expected one noise group to be created, got {len(sim._noise_groups)}"
    assert len(sim._source_groups) == 0, \
        f"Expected no source groups to be created, got {len(sim._source_groups)}"
    assert len(sim._sources) == 4, \
        f"Expected four sources to be created, got {len(sim._sources)}"
    
    # Add second group (with auto-generated names)
    sim.add_noise_sources(
        [(0, 0), (0, 1), (1, 0), (1, 1)],
        np.ones((4, 100))
    )

    assert len(sim._noise_groups) == 2, \
        f"Expected two noise groups to be created, got {len(sim._noise_groups)}"
    assert len(sim._source_groups) == 0, \
        f"Expected no source groups to be created, got {len(sim._source_groups)}"
    assert len(sim._sources) == 8, \
        f"Expected eight sources to be created, got {len(sim._sources)}"


@patch('meegsim.simulate.check_coupling',
       return_value={'param': 1})
def test_sourcesimulator_set_coupling_tuple(check_coupling_mock):
    from meegsim.coupling import ppc_von_mises

    src = prepare_source_space(
        types=['surf', 'surf'],
        vertices=[[0, 1], [0, 1]]
    )
    sim = SourceSimulator(src)

    sim.add_point_sources(
        location=[(0, 0), (1, 1)],
        waveform=np.ones((2, 100)),
        names=['s1', 's2']
    )

    sim.set_coupling(('s1', 's2'), kappa=1, phase_lag=0,
                     method=ppc_von_mises, fmin=8, fmax=12)

    # Check that the mock function was called
    check_coupling_mock.assert_called()

    # Check that the coupling graph is updated correctly
    assert sim._coupling_graph.has_edge('s1', 's2')

    edge_data = sim._coupling_graph.get_edge_data('s1', 's2')
    assert edge_data['param'] == 1    # mock output is saved


@patch('meegsim.simulate.check_coupling',
       return_value={'param': 1})
def test_sourcesimulator_set_coupling_dict(check_coupling_mock):
    from meegsim.coupling import ppc_von_mises

    src = prepare_source_space(
        types=['surf', 'surf'],
        vertices=[[0, 1], [0, 1]]
    )
    sim = SourceSimulator(src)

    sim.add_point_sources(
        location=[(0, 0), (1, 1)],
        waveform=np.ones((2, 100)),
        names=['s1', 's2']
    )

    sim.set_coupling({
        ('s1', 's2'): dict(kappa=1, phase_lag=0),
    }, method=ppc_von_mises, fmin=8, fmax=12)

    # Check that the mock function was called
    check_coupling_mock.assert_called()

    # Check that the coupling graph is updated correctly
    assert sim._coupling_graph.has_edge('s1', 's2')

    edge_data = sim._coupling_graph.get_edge_data('s1', 's2')
    assert edge_data['param'] == 1     # mock output is saved


def test_sourcesimulator_is_snr_adjusted():
    src = prepare_source_space(
        types=['surf', 'surf'],
        vertices=[[0, 1], [0, 1]]
    )
    sim = SourceSimulator(src)

    # Add noise sources
    sim.add_noise_sources(
        [(0, 0), (0, 1), (1, 0), (1, 1)],
        np.ones((4, 100))
    )

    # SNR should not be adjusted yet
    assert not sim.is_snr_adjusted

    # Add point sources WITHOUT adjustment of SNR
    sim.add_point_sources(
        [(0, 0), (0, 1), (1, 0), (1, 1)],
        np.ones((4, 100))
    )

    # SNR should not be adjusted yet
    assert not sim.is_snr_adjusted

    # Add point sources WITH adjustment of SNR
    sim.add_point_sources(
        [(0, 0), (0, 1), (1, 0), (1, 1)],
        np.ones((4, 100)),
        snr=10,
        snr_params=dict(fmin=8, fmax=12)
    )

    # SNR should be adjusted now
    assert sim.is_snr_adjusted

    # Forward model is required for simulations
    with pytest.raises(ValueError, match="A forward model"):
        sim.simulate(sfreq=100, duration=30)
    

def test_sourcesimulator_simulate_empty_raises():
    src = prepare_source_space(
        types=['surf', 'surf'],
        vertices=[[0, 1], [0, 1]]
    )
    sim = SourceSimulator(src)

    with pytest.raises(ValueError, match='No sources were added'):
        sim.simulate(sfreq=250, duration=30, random_state=0)


@patch('meegsim.simulate._simulate', return_value=([], []))
def test_sourcesimulator_simulate(simulate_mock):
    src = prepare_source_space(
        types=['surf', 'surf'],
        vertices=[[0, 1], [0, 1]]
    )
    sim = SourceSimulator(src)
    sim.add_point_sources([(0, 0)], np.ones((1, 100)))
    sim.simulate(sfreq=250, duration=30)

    # Check that the _simulate was called correctly
    simulate_mock.assert_called()
    assert simulate_mock.call_args.kwargs['random_state'] is None

    sim.simulate(sfreq=250, duration=30, random_state=0)

    # Check that the _simulate was called correctly
    simulate_mock.assert_called()
    assert simulate_mock.call_args.kwargs['random_state'] == 0


def test_simulate():
    # return mock PointSource's
    # noise sources are created first (1 + 3), then actual sources (2)
    simulate_mock = Mock(side_effect=[
        [
            MockPointSource(name='s1')
        ],
        [
            MockPointSource(name='s4'), 
            MockPointSource(name='s5'), 
            MockPointSource(name='s6')
        ],
        [
            MockPointSource(name='s2'), 
            MockPointSource(name='s3')
        ],
    ])

    src = prepare_source_space(
        types=['surf', 'surf'],
        vertices=[[0, 1], [0, 1]]
    )

    # some dummy data - 2 sources + (1 + 3 = 4) noise sources expected
    source_groups = [
        PointSourceGroup(2, [(0, 0), (0, 1)], 
                         np.ones((2, 100)), None, dict(), ['s2', 's3']),
    ]
    noise_groups = [
        PointSourceGroup(1, [(0, 0)], np.array([0]), None, dict(), ['s1']),
        PointSourceGroup(3, [(0, 0), (0, 1), (1, 0)], 
                         np.ones((3, 100)), None, dict(), ['s4', 's5', 's6']),
    ]

    with patch.object(meegsim.source_groups.PointSourceGroup,
                      'simulate', simulate_mock):
        sfreq = 100
        duration = 5
        times = np.arange(0, sfreq * duration) / sfreq
<<<<<<< HEAD
        sources, noise_sources = _simulate(source_groups, noise_groups, False, src, 
                                           times=times, fwd=None, info=None, 
                                           random_state=0)
=======
        sources, noise_sources = _simulate(source_groups, noise_groups, nx.Graph(), False, 
                                           src, times=times, fwd=None, random_state=0)
>>>>>>> 406027be
        
        assert len(simulate_mock.call_args_list) == 3, \
            f"Expected three calls of PointSourceGroup.simulate method"

        random_states = [kall.kwargs['random_state'] == 0
                         for kall in simulate_mock.call_args_list]
        assert all(random_states), "random_state was not passed correctly"

        assert len(sources) == 2, f"Expected 2 sources, got {len(sources)}"
        assert len(noise_sources) == 4, \
            f"Expected 4 sources, got {len(noise_sources)}"


@patch('meegsim.simulate._adjust_snr', return_value = [])
def test_simulate_snr_adjustment(adjust_snr_mock):
    # return mock PointSource's - 1 noise source, 1 signal source    
    simulate_mock = Mock(side_effect=[
        [MockPointSource(name='n1')],
        [MockPointSource(name='s1')]
    ])

    src = prepare_source_space(
        types=['surf', 'surf'],
        vertices=[[0, 1], [0, 1]]
    )
    fwd = prepare_forward(5, 4)

    # Define source groups
    source_groups = [
        PointSourceGroup(
            n_sources=1, 
            location=[(0, 0)], 
            waveform=np.ones((1, 100)), 
            snr=np.array([5.]), 
            snr_params=dict(fmin=8, fmax=12), 
            names=['s1']
        ),
    ]
    noise_groups = [
        PointSourceGroup(1, [(1, 1)], np.ones((1, 100)), None, dict(), ['n1']),
    ]

    with patch.object(meegsim.source_groups.PointSourceGroup,
                      'simulate', simulate_mock):
        sfreq = 100
        duration = 5
        times = np.arange(0, sfreq * duration) / sfreq
<<<<<<< HEAD
        sources, noise_sources = _simulate(source_groups, noise_groups, True, src, 
                                           times=times, fwd=fwd, info=None,
                                           random_state=0)
=======
        sources, _ = _simulate(source_groups, noise_groups, nx.Graph(), True, 
                               src, times=times, fwd=fwd, random_state=0)
>>>>>>> 406027be
        
        # Check that the SNR adjustment was performed
        adjust_snr_mock.assert_called()

        # Check that the result (empty list in the mock) was saved as is
        assert not sources


@patch('meegsim.simulate._set_coupling', return_value = [])
def test_simulate_coupling_setup(set_coupling_mock):
    # return 2 mock PointSource's
    simulate_mock = Mock(side_effect=[
        [MockPointSource(name='s1')],
        [MockPointSource(name='s2')]
    ])

    src = prepare_source_space(
        types=['surf', 'surf'],
        vertices=[[0, 1], [0, 1]]
    )
    fwd = prepare_forward(5, 4)

    # Define source groups
    source_groups = [
        PointSourceGroup(
            n_sources=2, 
            location=[(0, 0), (1, 1)], 
            waveform=np.ones((2, 500)),
            snr=None,
            snr_params=dict(),
            names=['s1', 's2']
        ),
    ]
    noise_groups = []
    coupling = [
        ('s1', 's2', dict(method='ppc_von_mises', kappa=1))
    ]
    coupling_graph = nx.Graph()
    coupling_graph.add_edges_from(coupling)

    with patch.object(meegsim.source_groups.PointSourceGroup,
                      'simulate', simulate_mock):
        sfreq = 100
        duration = 5
        times = np.arange(0, sfreq * duration) / sfreq
        sources, _ = _simulate(source_groups, noise_groups, coupling_graph, False, 
                               src, times=times, fwd=fwd, random_state=0)
        
        # Check that the coupling setup was performed
        set_coupling_mock.assert_called()

        # Check that the result (empty list in the mock) was saved as is
        assert not sources<|MERGE_RESOLUTION|>--- conflicted
+++ resolved
@@ -265,14 +265,8 @@
         sfreq = 100
         duration = 5
         times = np.arange(0, sfreq * duration) / sfreq
-<<<<<<< HEAD
-        sources, noise_sources = _simulate(source_groups, noise_groups, False, src, 
-                                           times=times, fwd=None, info=None, 
-                                           random_state=0)
-=======
         sources, noise_sources = _simulate(source_groups, noise_groups, nx.Graph(), False, 
                                            src, times=times, fwd=None, random_state=0)
->>>>>>> 406027be
         
         assert len(simulate_mock.call_args_list) == 3, \
             f"Expected three calls of PointSourceGroup.simulate method"
@@ -320,14 +314,8 @@
         sfreq = 100
         duration = 5
         times = np.arange(0, sfreq * duration) / sfreq
-<<<<<<< HEAD
-        sources, noise_sources = _simulate(source_groups, noise_groups, True, src, 
-                                           times=times, fwd=fwd, info=None,
-                                           random_state=0)
-=======
         sources, _ = _simulate(source_groups, noise_groups, nx.Graph(), True, 
                                src, times=times, fwd=fwd, random_state=0)
->>>>>>> 406027be
         
         # Check that the SNR adjustment was performed
         adjust_snr_mock.assert_called()
