"""
Testing the configuration structure
"""

import json
import mne
import numpy as np

from harmoni.extratools import compute_plv
from pathlib import Path

from meegsim.location import select_random
from meegsim.simulate import SourceSimulator
from meegsim.waveform import narrowband_oscillation


def to_json(sources):
    return json.dumps({k: str(s) for k, s in sources.items()}, indent=4)


# Load the head model
fs_dir = Path('/data/hu_studenova/mne_data/MNE-fsaverage-data/fsaverage/')
fwd_path = fs_dir / 'bem' / 'fsaverage-oct6-fwd.fif'
src_path = fs_dir / 'bem' / 'fsaverage-oct6-src.fif'
src = mne.read_source_spaces(src_path)
fwd = mne.read_forward_solution(fwd_path)

# Simulation parameters
sfreq = 250
duration = 60
target_snr = 20

# Channel info
montage = mne.channels.make_standard_montage('standard_1020')
ch_names = [ch for ch in montage.ch_names if ch not in ['O9', 'O10']]
info = mne.create_info(ch_names, sfreq, ch_types='eeg')
info.set_montage('standard_1020')

# Adapt fwd to the info (could be done by our structure in principle)
fwd = mne.convert_forward_solution(fwd, force_fixed=True)
fwd = mne.pick_channels_forward(fwd, info.ch_names, ordered=True)

sim = SourceSimulator(src)

<<<<<<< HEAD
=======
# Select some vertices randomly (signal/noise does not matter for now)
# sim.add_point_sources(
#     location=select_random,
#     waveform=narrowband_oscillation,
#     location_params=dict(n=10, vertices=[list(src[0]['vertno']), []]),
#     waveform_params=dict(fmin=8, fmax=12)
# )
sim.add_patch_sources(
    location=select_random,
    waveform=narrowband_oscillation,
    location_params=dict(n=2, vertices=[list(src[0]['vertno']), []]),
    waveform_params=dict(fmin=8, fmax=12),
    snr=target_snr,
    snr_params=dict(fmin=8, fmax=12),
    extents=10
)
sim.add_noise_sources(
    location=select_random,
    location_params=dict(n=10)
)

sc_noise = sim.simulate(sfreq, duration)
raw_noise = sc_noise.to_raw(fwd, info)

>>>>>>> 7dfbcdfa
# Select some vertices randomly
sim.add_point_sources(
    location=select_random,
    waveform=narrowband_oscillation,
    location_params=dict(n=3),
    waveform_params=dict(fmin=8, fmax=12),
    names=['s1', 's2', 's3']
)

<<<<<<< HEAD
# Set coupling
sim.set_coupling(coupling={
    ('s1', 's2'): dict(kappa=1, phase_lag=np.pi/3),
    ('s2', 's3'): dict(kappa=0.5, phase_lag=-np.pi/6)
}, method='ppc_von_mises', fmin=8, fmax=12)

print(sim._coupling)

sc = sim.simulate(sfreq, duration, fwd=fwd, random_state=seed)
stc = sc.to_stc()
raw = sc.to_raw(fwd, info)

print('PLV:', compute_plv(stc.data, stc.data, n=1, m=1))
print('iPLV:', compute_plv(stc.data, stc.data, n=1, m=1, plv_type='imag'))

spec = raw.compute_psd(n_fft=sfreq, n_overlap=sfreq//2, n_per_seg=sfreq)
=======
sc_full = sim.simulate(sfreq, duration, fwd=fwd)
raw_full = sc_full.to_raw(fwd, info)

raw = sc_full.to_raw(fwd, info)
spec = raw.compute_psd(n_fft=sfreq, n_overlap=sfreq // 2, n_per_seg=sfreq)
>>>>>>> 7dfbcdfa
spec.plot(sphere='eeglab')
input('Press any key to continue')<|MERGE_RESOLUTION|>--- conflicted
+++ resolved
@@ -28,6 +28,7 @@
 # Simulation parameters
 sfreq = 250
 duration = 60
+seed = 1234
 target_snr = 20
 
 # Channel info
@@ -42,33 +43,6 @@
 
 sim = SourceSimulator(src)
 
-<<<<<<< HEAD
-=======
-# Select some vertices randomly (signal/noise does not matter for now)
-# sim.add_point_sources(
-#     location=select_random,
-#     waveform=narrowband_oscillation,
-#     location_params=dict(n=10, vertices=[list(src[0]['vertno']), []]),
-#     waveform_params=dict(fmin=8, fmax=12)
-# )
-sim.add_patch_sources(
-    location=select_random,
-    waveform=narrowband_oscillation,
-    location_params=dict(n=2, vertices=[list(src[0]['vertno']), []]),
-    waveform_params=dict(fmin=8, fmax=12),
-    snr=target_snr,
-    snr_params=dict(fmin=8, fmax=12),
-    extents=10
-)
-sim.add_noise_sources(
-    location=select_random,
-    location_params=dict(n=10)
-)
-
-sc_noise = sim.simulate(sfreq, duration)
-raw_noise = sc_noise.to_raw(fwd, info)
-
->>>>>>> 7dfbcdfa
 # Select some vertices randomly
 sim.add_point_sources(
     location=select_random,
@@ -78,7 +52,6 @@
     names=['s1', 's2', 's3']
 )
 
-<<<<<<< HEAD
 # Set coupling
 sim.set_coupling(coupling={
     ('s1', 's2'): dict(kappa=1, phase_lag=np.pi/3),
@@ -95,12 +68,5 @@
 print('iPLV:', compute_plv(stc.data, stc.data, n=1, m=1, plv_type='imag'))
 
 spec = raw.compute_psd(n_fft=sfreq, n_overlap=sfreq//2, n_per_seg=sfreq)
-=======
-sc_full = sim.simulate(sfreq, duration, fwd=fwd)
-raw_full = sc_full.to_raw(fwd, info)
-
-raw = sc_full.to_raw(fwd, info)
-spec = raw.compute_psd(n_fft=sfreq, n_overlap=sfreq // 2, n_per_seg=sfreq)
->>>>>>> 7dfbcdfa
 spec.plot(sphere='eeglab')
 input('Press any key to continue')