"""
Testing the configuration structure
"""

import json
import mne
import numpy as np

from pathlib import Path
from scipy.signal import butter, filtfilt

from meegsim.location import select_random
from meegsim.simulate import SourceSimulator
from meegsim.waveform import narrowband_oscillation


def to_json(sources):
    return json.dumps({k: str(s) for k, s in sources.items()}, indent=4)


# Load the head model
fs_dir = Path('/data/hu_studenova/mne_data/MNE-fsaverage-data/fsaverage/')
fwd_path = fs_dir / 'bem' / 'fsaverage-oct6-fwd.fif'
src_path = fs_dir / 'bem' / 'fsaverage-oct6-src.fif'
src = mne.read_source_spaces(src_path)
fwd = mne.read_forward_solution(fwd_path)

# Simulation parameters
sfreq = 250
duration = 60
<<<<<<< HEAD
target_snr = 20
=======
seed = 1234
target_snr = 20

b, a = butter(4, 2 * np.array([8, 12]) / sfreq, 'bandpass')
>>>>>>> 2a534cac

# Channel info
montage = mne.channels.make_standard_montage('standard_1020')
ch_names = [ch for ch in montage.ch_names if ch not in ['O9', 'O10']]
info = mne.create_info(ch_names, sfreq, ch_types='eeg')
info.set_montage('standard_1020')

# Adapt fwd to the info (could be done by our structure in principle)
fwd = mne.convert_forward_solution(fwd, force_fixed=True)
fwd = mne.pick_channels_forward(fwd, info.ch_names, ordered=True)

sim = SourceSimulator(src)

<<<<<<< HEAD
# Select some vertices randomly (signal/noise does not matter for now)
# sim.add_point_sources(
#     location=select_random,
#     waveform=narrowband_oscillation,
#     location_params=dict(n=10, vertices=[list(src[0]['vertno']), []]),
#     waveform_params=dict(fmin=8, fmax=12)
# )
sim.add_patch_sources(
    location=select_random,
    waveform=narrowband_oscillation,
    location_params=dict(n=2, vertices=[list(src[0]['vertno']), []]),
    waveform_params=dict(fmin=8, fmax=12),
    snr=target_snr,
    snr_params=dict(fmin=8, fmax=12),
    extents=10
)
=======
# Add noise sources
>>>>>>> 2a534cac
sim.add_noise_sources(
    location=select_random,
    location_params=dict(n=10)
)

sc_noise = sim.simulate(sfreq, duration, random_state=seed)
raw_noise = sc_noise.to_raw(fwd, info)

# Select some vertices randomly
sim.add_point_sources(
    location=select_random,
    waveform=narrowband_oscillation,
    location_params=dict(n=1),
    waveform_params=dict(fmin=8, fmax=12),
    snr=target_snr,
    snr_params=dict(fmin=8, fmax=12)
)

sc_full = sim.simulate(sfreq, duration, fwd=fwd, random_state=seed)
raw_full = sc_full.to_raw(fwd, info)

n_samples = sc_full.times.size
noise_data = filtfilt(b, a, raw_noise.get_data())
cov_raw_noise = (noise_data @ noise_data.T) / n_samples
full_data = filtfilt(b, a, raw_full.get_data())
cov_raw_full = (full_data @ full_data.T) / n_samples
snr = np.mean(np.diag(cov_raw_full)) / np.mean(np.diag(cov_raw_noise)) - 1
print(f'Target SNR = {target_snr:.2f}')
print(f'Actual SNR = {snr:.2f}')

<<<<<<< HEAD
raw = sc.to_raw(fwd, info)
spec = raw.compute_psd(n_fft=sfreq, n_overlap=sfreq // 2, n_per_seg=sfreq)
=======
spec = raw_full.compute_psd(n_fft=sfreq, n_overlap=sfreq//2, n_per_seg=sfreq)
>>>>>>> 2a534cac
spec.plot(sphere='eeglab')
input('Press any key to continue')<|MERGE_RESOLUTION|>--- conflicted
+++ resolved
@@ -28,14 +28,7 @@
 # Simulation parameters
 sfreq = 250
 duration = 60
-<<<<<<< HEAD
 target_snr = 20
-=======
-seed = 1234
-target_snr = 20
-
-b, a = butter(4, 2 * np.array([8, 12]) / sfreq, 'bandpass')
->>>>>>> 2a534cac
 
 # Channel info
 montage = mne.channels.make_standard_montage('standard_1020')
@@ -49,7 +42,6 @@
 
 sim = SourceSimulator(src)
 
-<<<<<<< HEAD
 # Select some vertices randomly (signal/noise does not matter for now)
 # sim.add_point_sources(
 #     location=select_random,
@@ -66,15 +58,12 @@
     snr_params=dict(fmin=8, fmax=12),
     extents=10
 )
-=======
-# Add noise sources
->>>>>>> 2a534cac
 sim.add_noise_sources(
     location=select_random,
     location_params=dict(n=10)
 )
 
-sc_noise = sim.simulate(sfreq, duration, random_state=seed)
+sc_noise = sim.simulate(sfreq, duration)
 raw_noise = sc_noise.to_raw(fwd, info)
 
 # Select some vertices randomly
@@ -87,23 +76,10 @@
     snr_params=dict(fmin=8, fmax=12)
 )
 
-sc_full = sim.simulate(sfreq, duration, fwd=fwd, random_state=seed)
+sc_full = sim.simulate(sfreq, duration, fwd=fwd)
 raw_full = sc_full.to_raw(fwd, info)
 
-n_samples = sc_full.times.size
-noise_data = filtfilt(b, a, raw_noise.get_data())
-cov_raw_noise = (noise_data @ noise_data.T) / n_samples
-full_data = filtfilt(b, a, raw_full.get_data())
-cov_raw_full = (full_data @ full_data.T) / n_samples
-snr = np.mean(np.diag(cov_raw_full)) / np.mean(np.diag(cov_raw_noise)) - 1
-print(f'Target SNR = {target_snr:.2f}')
-print(f'Actual SNR = {snr:.2f}')
-
-<<<<<<< HEAD
-raw = sc.to_raw(fwd, info)
+raw = sc_full.to_raw(fwd, info)
 spec = raw.compute_psd(n_fft=sfreq, n_overlap=sfreq // 2, n_per_seg=sfreq)
-=======
-spec = raw_full.compute_psd(n_fft=sfreq, n_overlap=sfreq//2, n_per_seg=sfreq)
->>>>>>> 2a534cac
 spec.plot(sphere='eeglab')
 input('Press any key to continue')