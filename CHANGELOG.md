--- conflicted
+++ resolved
@@ -11,11 +11,8 @@
 
 - A desired level of white noise can be added in sensor space to model measurement
 noise ([#58](https://github.com/ctrltz/meegsim/pull/58))
-<<<<<<< HEAD
 - A possibility to plot the source configuration ([#59](https://github.com/ctrltz/meegsim/pull/59))
-=======
 - Adjustment of global (all signal vs. all noise sources) SNR ([#64](https://github.com/ctrltz/meegsim/pull/64))
->>>>>>> 7534d01b
 
 ## Version 0.0.1 (2024-10-31)
 
